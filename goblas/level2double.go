--- conflicted
+++ resolved
@@ -1928,7 +1928,6 @@
 	}
 }
 
-<<<<<<< HEAD
 // Dsymv  performs the matrix-vector  operation
 //    y := alpha*A*x + beta*y,
 // where alpha and beta are scalars, x and y are n element vectors and
@@ -2067,12 +2066,8 @@
 		iy += incY
 		offset += i + 2
 	}
-=======
-//TODO: Not yet implemented Level 2 routines.
-func (Blas) Dspmv(ul blas.Uplo, n int, alpha float64, ap []float64, x []float64, incX int, beta float64, y []float64, incY int) {
-	panic("referenceblas: function not implemented")
->>>>>>> 83474bba
 }
+
 func (Blas) Dspr(ul blas.Uplo, n int, alpha float64, x []float64, incX int, ap []float64) {
 	panic("referenceblas: function not implemented")
 }
